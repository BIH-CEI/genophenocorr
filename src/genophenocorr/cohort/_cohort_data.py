--- conflicted
+++ resolved
@@ -20,7 +20,7 @@
         list_all_proteins(top:Optional[integer]): A list of all the top protein IDs (or all IDs if top is None) and the count of how many patients have it. 
         list_data_by_tx(transcript:Optional[string]): A list and count of all the variants effects found for all transcripts or a given transcript if transcript is not None.
     """
-<<<<<<< HEAD
+
     def __init__(self, patient_set, phenotype_set, variant_set, protein_set, counts_dict, recessive = False): 
         """Constructs all necessary attributes for a Cohort object
         
@@ -31,11 +31,7 @@
             protein_set (Sequence[ProteinMetadata]): A set of all ProteinMetadata objects in the Cohort
             counts_dict (Dictionary{String, Counter()}): A Dictionary with counts for Phenotypes, Variant, and Proteins objects represented in all Patients
             recessive (boolean, Optional): True if the Cohort is focused on a recessive allele. Defaults to False.
-            """
-=======
-
-    def __init__(self, patient_set, phenotype_set, variant_set, protein_set, counts_dict, recessive=False):
->>>>>>> 9c21d9bc
+        """
         self._patient_set = patient_set
         self._phenotype_set = phenotype_set
         self._protein_set = protein_set
@@ -101,7 +97,6 @@
         """
         return [pat.patient_id for pat in self.all_patients]
 
-<<<<<<< HEAD
     def list_all_phenotypes(self, top = None):
         """
         Args:
@@ -136,18 +131,6 @@
         Returns:
             dictionary: Each transcript ID references a Counter(), with the variant effect as the key and total variants with that effect as the count value
         """
-=======
-    def list_all_phenotypes(self, top=None):
-        return self._all_counts_dict.get('phenotypes').most_common(top)
-
-    def list_all_variants(self, top=None):
-        return self._all_counts_dict.get('variants').most_common(top)
-
-    def list_all_proteins(self, top=None):
-        return self._all_counts_dict.get('proteins').most_common(top)
-
-    def list_data_by_tx(self, transcript=None):
->>>>>>> 9c21d9bc
         if transcript is not None:
             var_type_dict = {transcript: Counter()}
         else:

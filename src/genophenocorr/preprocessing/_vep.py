# A module with classes that interact with Ensembl's REST API to fetch required data.
import logging
import re
import typing

import hpotk
import requests

<<<<<<< HEAD
from genophenocorr.model import VariantCoordinates, TranscriptAnnotation, Genotype

from genophenocorr.preprocessing._api import FunctionalAnnotator, \
    ProteinMetadataService, \
    VariantCoordinateFinder, T
=======
from genophenocorr.model import VariantCoordinates, TranscriptAnnotation, VariantEffect
from ._api import FunctionalAnnotator, ProteinMetadataService
>>>>>>> 4740fc3d


def verify_start_end_coordinates(vc: VariantCoordinates):
    """
    Converts the 0-based VariantCoordinates to ones that will be interpreted
    correctly by VEP

    Example - an insertion/duplication of G after the given G at coordinate 3:
    1 2 3 4 5
    A C G T A

    0-based: 2 3 G GG       1-based: 3 G GG         VEP: 4 3 - G

    Args:
        vc (VariantCoordinates): A VariantCoordinates object
    Returns:
        string: The variant coordinates formatted to work with VEP
    """

    chrom = vc.chrom
    end = vc.end
    start = vc.start + 1
    alt = vc.alt
    if vc.is_structural():
        alt = vc.alt[1:-1]
        # TODO: Verify <INS> are working correctly
    else:
        if len(vc.ref) == 0 or len(vc.alt) == 0:
            raise ValueError(f'Trimmed alleles are not yet supported!')
        if len(vc.ref) == 1 and len(vc.alt) != 1:
            # INS/DUP
            start = start + 1  # we must "trim"
            end = end - 1
            alt = vc.alt[1:]
            # 100 AC AGT
            # MNV

    return f'{chrom}:{start}-{end}/{alt}'


class VepFunctionalAnnotator(FunctionalAnnotator):
    """A `FunctionalAnnotator` that uses Variant Effect Predictor (VEP) REST API to
    do functional variant annotation.

    Args:
        protein_annotator (ProteinMetadataService): a service for getting protein data
        include_computational_txs (bool): Include computational transcripts, such as
        RefSeq `XM_`.
    """

    def __init__(self, protein_annotator: ProteinMetadataService,
                 include_computational_txs: bool = False):
        self._logging = logging.getLogger(__name__)
        self._protein_annotator = protein_annotator
        self._url = 'https://rest.ensembl.org/vep/human/region/%s?LoF=1&canonical=1' \
                    '&domains=1&hgvs=1' \
                    '&mutfunc=1&numbers=1&protein=1&refseq=1&mane=1' \
                    '&transcript_version=1&variant_class=1'
        self._include_computational_txs = include_computational_txs

    def annotate(self, variant_coordinates: VariantCoordinates) -> typing.Sequence[
        TranscriptAnnotation]:
        """Perform functional annotation using Variant Effect Predictor (VEP) REST API.

        Args:
            variant_coordinates (VariantCoordinates): A VariantCoordinates object
        Returns:
            typing.Sequence[TranscriptAnnotation]: A sequence of transcript
            annotations for the variant coordinates
        """
        response = self._query_vep(variant_coordinates)
        annotations = []
        if 'transcript_consequences' not in response:
            raise ValueError(
                f'The VEP response lacked the required `transcript_consequences` field')

        for trans in response['transcript_consequences']:
            annotation = self._process_item(trans)
            if annotation is not None:
                annotations.append(annotation)

        return annotations

    def _parse_variant_effect(self, effect: str) -> typing.Optional[VariantEffect]:
        effect = effect.upper()
        if effect == "5_PRIME_UTR_VARIANT":
            effect = "FIVE_PRIME_UTR_VARIANT"
        elif effect == "3_PRIME_UTR_VARIANT":
            effect = 'THREE_PRIME_UTR_VARIANT'
        try:
            var_effect = VariantEffect[effect]
        except KeyError:
            self._logging.warning("VariantEffect %s was not found in our record of possible effects. Please report this issue to the genophenocorr GitHub." , effect)
            return None
        return var_effect

    def _process_item(self, item) -> typing.Optional[TranscriptAnnotation]:
        """
        Parse one transcript annotation from the JSON response.
        """
        trans_id = item.get('transcript_id')
        if not self._include_computational_txs and not trans_id.startswith('NM_'):
            # Skipping a computational transcript
            return None
        is_preferred = True if 'canonical' in item and item['canonical'] else False
        hgvsc_id = item.get('hgvsc')
        var_effects = []
        consequences = item.get('consequence_terms')
        for con in consequences:
            var_effect = self._parse_variant_effect(con)
            if var_effect is not None:
                var_effects.append(var_effect)
        gene_name = item.get('gene_symbol')
        protein_id = item.get('protein_id')
        protein = self._protein_annotator.annotate(protein_id)
        protein_effect_start = item.get('protein_start')
        protein_effect_end = item.get('protein_end')
        if protein_effect_start is None and protein_effect_end is not None:
            protein_effect_start = 1
        if protein_effect_end is not None:
            protein_effect_end = int(protein_effect_end)
        if protein_effect_start is not None:
            protein_effect_start = int(protein_effect_start)
        exons_effected = item.get('exon')
        if exons_effected is not None:
            exons_effected = exons_effected.split('/')[0].split('-')
            if len(exons_effected) == 2:
                exons_effected = range(int(exons_effected[0]),
                                       int(exons_effected[1]) + 1)
            exons_effected = [int(x) for x in exons_effected]
        return TranscriptAnnotation(gene_name,
                                    trans_id,
                                    hgvsc_id,
                                    is_preferred,
                                    var_effects,
                                    exons_effected,
                                    protein,
                                    protein_effect_start,
                                    protein_effect_end)

    def _query_vep(self, variant_coordinates: VariantCoordinates) -> dict:
        api_url = self._url % (verify_start_end_coordinates(variant_coordinates))
        r = requests.get(api_url, headers={'Content-Type': 'application/json'})
        if not r.ok:
<<<<<<< HEAD
            self._logging.error(
                f"Expected a result but got an Error for variant: "
                f"{variant_coordinates.as_string()}")
=======
            self._logging.error(f"Expected a result but got an Error for variant: {variant_coordinates}")
>>>>>>> 4740fc3d
            r.raise_for_status()
        results = r.json()
        if not isinstance(results, list):
            self._logging.error(results.get('error'))
            raise ConnectionError(
                f"Expected a result but got an Error. See log for details.")
        if len(results) > 1:
            self._logging.error([result.id for result in results])
            raise ValueError(
                f"Expected only one variant per request but received {len(results)} "
                f"different variants.")
        return results[0]<|MERGE_RESOLUTION|>--- conflicted
+++ resolved
@@ -6,16 +6,8 @@
 import hpotk
 import requests
 
-<<<<<<< HEAD
-from genophenocorr.model import VariantCoordinates, TranscriptAnnotation, Genotype
-
-from genophenocorr.preprocessing._api import FunctionalAnnotator, \
-    ProteinMetadataService, \
-    VariantCoordinateFinder, T
-=======
 from genophenocorr.model import VariantCoordinates, TranscriptAnnotation, VariantEffect
 from ._api import FunctionalAnnotator, ProteinMetadataService
->>>>>>> 4740fc3d
 
 
 def verify_start_end_coordinates(vc: VariantCoordinates):
@@ -160,13 +152,7 @@
         api_url = self._url % (verify_start_end_coordinates(variant_coordinates))
         r = requests.get(api_url, headers={'Content-Type': 'application/json'})
         if not r.ok:
-<<<<<<< HEAD
-            self._logging.error(
-                f"Expected a result but got an Error for variant: "
-                f"{variant_coordinates.as_string()}")
-=======
             self._logging.error(f"Expected a result but got an Error for variant: {variant_coordinates}")
->>>>>>> 4740fc3d
             r.raise_for_status()
         results = r.json()
         if not isinstance(results, list):

--- conflicted
+++ resolved
@@ -153,26 +153,16 @@
         """
         variants_list = []
         for i, interp in enumerate(pp.interpretations):
-<<<<<<< HEAD
             for genomic_interp in interp.diagnosis.genomic_interpretations:
                 vc, gt = self._coord_finder.find_coordinates(genomic_interp)
+                if "N" in vc.alt:
+                    self._logger.warning(f'Patient {pp.id} has unknown alternative variant {vc.alt} and will not be included.')
+                    continue
                 tx_annotations = self._func_ann.annotate(vc)
                 genotype = Genotypes.single(sample_id, gt)
                 variant = Variant(vc, tx_annotations, genotype)
                 variants_list.append(variant)
 
-=======
-            if hasattr(interp, 'diagnosis') and interp.diagnosis is not None:
-                for genomic_interp in interp.diagnosis.genomic_interpretations:
-                    vc = self._coord_finder.find_coordinates(genomic_interp)
-                    if "N" in vc.alt:
-                        self._logger.warning(f'Patient {pp.id} has unknown alternative variant {vc.alt} and will not be included.')
-                        continue
-                    variant = self._func_ann.annotate(vc)
-                    variants_list.append(variant)
-            else:
-                self._logger.warning(f'No diagnosis in interpretation #{i} of phenopacket {pp.id}')
->>>>>>> 2dd56839
         if len(variants_list) == 0:
             self._logger.warning(f'Expected at least one variant per patient, but received none for patient {pp.id}')
         return variants_list

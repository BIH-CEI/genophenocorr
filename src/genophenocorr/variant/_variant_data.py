--- conflicted
+++ resolved
@@ -285,14 +285,7 @@
             #and self.tx_annotations == other.tx_annotations
 
     def __hash__(self) -> int:
-        # TODO - this seems a bit odd. Investigate.
-        # TODO - With self.tx_annotations, I get an error "Unhashable type - List"
-<<<<<<< HEAD
         return hash((self.variant_coordinates, self.variant_string, self.variant_class, self.genotype, tuple(self.tx_annotations)))
-=======
-        #  We need to use tuples to store transcript annotations.
-        return hash((self.variant_coordinates, self.variant_string, self.variant_class, self.genotype)) # self.tx_annotations))
->>>>>>> 92ba75c7
 
     def __repr__(self) -> str:
         return str(self)

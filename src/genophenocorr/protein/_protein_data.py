import enum
import abc
import typing


class FeatureInfo:

    def __init__(self, name: str, start: int, end: int):
        if not isinstance(name, str):
            raise ValueError(f"name must be type string but was type {type(name)}")
        self._name = name
        if not isinstance(start, int):
            raise ValueError(f"start must be an integer but was type {type(start)}")
        self._start = start
        if not isinstance(end, int):
            raise ValueError(f"end must be an integer but was type {type(end)}")
        self._end = end

        if self._start > self._end:
            raise ValueError(f"The start value must come before end but {self._start} is greater than {self._end}")

    @property
    def name(self) -> str:
        return self._name

    @property
    def start(self) -> int:
        """
        Get a 0-based (excluded) start coordinate of the protein region.
        """
        return self._start

    @property
    def end(self) -> int:
        """
        Get a 0-based (included) end coordinate of the protein region.
        """
        return self._end

    def __len__(self):
        return self._end - self._start

    def __eq__(self, other) -> bool:
        return isinstance(other, FeatureInfo) \
            and self.name == other.name \
            and self.start == other.start \
            and self.end == other.end

    def __hash__(self):
        return hash((self._name, self._start, self._end))

    def __str__(self) -> str:
        return f"FeatureInfo(name={self.name}, start={self.start}, end={self.end})"
    
    def __repr__(self) -> str:
        return str(self)

    def __hash__(self) -> int:
        return hash((self.name, self.start, self.end))


class FeatureType(enum.Enum):
    """
    
    """
    REPEAT = enum.auto()
    MOTIF = enum.auto()
    DOMAIN = enum.auto()
    REGION = enum.auto()



class ProteinFeature(metaclass=abc.ABCMeta):

    @property
    @abc.abstractmethod
    def info(self) -> FeatureInfo:
        pass

    @property
    @abc.abstractmethod
    def feature_type(self) -> FeatureType:
        pass


class SimpleProteinFeature(ProteinFeature):

    def __init__(self, info: FeatureInfo, feature_type: FeatureType):
        if not isinstance(info, FeatureInfo):
            raise ValueError(f"info must be type FeatureInfo but was type {type(info)}")
        self._info = info
        if not isinstance(feature_type, FeatureType):
            raise ValueError(f"feature_type must be type FeatureType but was type {type(feature_type)}")
        self._type = feature_type

    @property
    def info(self) -> FeatureInfo:
        return self._info

    @property
    def feature_type(self) -> FeatureType:
        return self._type

    def __str__(self) -> str:
        return f"SimpleProteinFeature(type={self.feature_type}, " \
            f"info={str(self.info)})"

    def __repr__(self) -> str:
        return str(self)

    def __eq__(self, other) -> bool:
        return isinstance(other, ProteinFeature) \
            and self.feature_type == other.feature_type \
            and self.info == other.info

    def __hash__(self) -> int:
        return hash((self.feature_type, self.info))


class ProteinMetadata:

    def __init__(self, protein_id: str, label: str, protein_features: typing.Sequence[ProteinFeature]):
        if not isinstance(protein_id, str):
            raise ValueError(f"Protein ID must be type string but is type {type(protein_id)}")
        self._id = protein_id
        if not isinstance(label, str):
            raise ValueError(f"Protein label must be type string but is type {type(label)}")
        self._label = label
        if not all(isinstance(x, ProteinFeature) for x in protein_features):
            raise ValueError(f"Protein Features must be a list of type ProteinFeature but is type {type(protein_features)}")
        self._features = tuple(protein_features)

    @property
    def protein_id(self) -> str:
        return self._id

    @property
    def label(self) -> str:
        return self._label

    @property
    def protein_features(self) -> typing.Sequence[ProteinFeature]:
        return self._features

    def domains(self) -> typing.Sequence[ProteinFeature]:
        return tuple(filter(lambda f: f.feature_type == FeatureType.DOMAIN, self.protein_features))

    def repeats(self) -> typing.Sequence[ProteinFeature]:
        return tuple(filter(lambda f: f.feature_type == FeatureType.REPEAT, self.protein_features))

    def regions(self) -> typing.Sequence[ProteinFeature]:
        return tuple(filter(lambda f: f.feature_type == FeatureType.REGION, self.protein_features))

    def motifs(self) -> typing.Sequence[ProteinFeature]:
        return tuple(filter(lambda f: f.feature_type == FeatureType.MOTIF, self.protein_features))

    def __str__(self) -> str:
        return f"ProteinMetadata(id={self.protein_id}, " \
            f"label={self.label}, " \
            f"features={str(self.protein_features)})"

    def __eq__(self, other) -> bool:
        return isinstance(other, ProteinMetadata) \
            and self.label == other.label \
            and self.protein_features == other.protein_features \
            and self.protein_id == other.protein_id
    
    def __hash__(self) -> int:
<<<<<<< HEAD
        # TODO - With self.protein_features, I get an error "Unhashable type - List"
        return hash((self.protein_id, self.label, tuple(self.protein_features)))
=======
        return hash((self._id, self._label, self._features))
>>>>>>> 92ba75c7

    def __repr__(self) -> str:
        return str(self)

            <|MERGE_RESOLUTION|>--- conflicted
+++ resolved
@@ -166,12 +166,8 @@
             and self.protein_id == other.protein_id
     
     def __hash__(self) -> int:
-<<<<<<< HEAD
-        # TODO - With self.protein_features, I get an error "Unhashable type - List"
         return hash((self.protein_id, self.label, tuple(self.protein_features)))
-=======
-        return hash((self._id, self._label, self._features))
->>>>>>> 92ba75c7
+
 
     def __repr__(self) -> str:
         return str(self)

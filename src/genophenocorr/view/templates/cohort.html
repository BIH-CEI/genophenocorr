--- conflicted
+++ resolved
@@ -29,16 +29,6 @@
       border: 1px solid #dddddd;
     }
 
-<<<<<<< HEAD
-caption {
-  caption-side: bottom;
-  text-align: left;
-  padding-bottom: 10px;
-  font-weight: bold;
-}
-
-</style>
-=======
     td {
       padding: 2px;
       font-weight: bold;
@@ -70,7 +60,6 @@
       font-weight: bold;
     }
   </style>
->>>>>>> d0edd1ff
 </head>
 
 <body>

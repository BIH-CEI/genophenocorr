--- conflicted
+++ resolved
@@ -76,9 +76,8 @@
         return f'>=1 allele of the variant {self._variant_key}'
 
     def test(self, patient: Patient) -> typing.Optional[Categorization]:
-        """A variant key, such as `X_12345_12345_C_G`, is given when initializing the class.
-
-        Given a patient, we test whether the patient does
+        """A variant string is given when initializing the class.
+        Given a Patient class, this function tests whether the patient does
         or does not have the variant and returns the respective category.
 
         Args:
@@ -275,7 +274,6 @@
                             if feat.info.name == self._pf_name:
                                 if prot_loc.overlaps_with(feat.info.region):
                                     return GenotypeBooleanPredicate.YES
-<<<<<<< HEAD
 
         return GenotypeBooleanPredicate.NO
 
@@ -328,8 +326,6 @@
                     if prot_loc is not None:
                         if prot_loc.overlaps_with(self._prot_region):
                             return GenotypeBooleanPredicate.YES
-=======
->>>>>>> c8b00c26
 
         return GenotypeBooleanPredicate.NO
 

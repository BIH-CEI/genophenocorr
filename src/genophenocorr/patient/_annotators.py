import abc
import logging

import hpotk
import typing
# pyright: reportGeneralTypeIssues=false
from phenopackets import Phenopacket

from genophenocorr.phenotype import PhenotypeCreator, Phenotype
from genophenocorr.protein import ProteinMetadata, ProteinMetadataService
from genophenocorr.variant import PhenopacketVariantCoordinateFinder, Variant, FunctionalAnnotator
from ._patient_data import Patient


T = typing.TypeVar('T')


class PatientCreator(typing.Generic[T], metaclass=abc.ABCMeta):
    @abc.abstractmethod
    def create_patient(self, item: T) -> Patient:
        pass


class PhenopacketPatientCreator(PatientCreator[Phenopacket]):

    def __init__(self, phenotype_creator: PhenotypeCreator,
                 var_func_ann: FunctionalAnnotator,
                 protein_func_ann: ProteinMetadataService):
        self._logger = logging.getLogger(__name__)
        # Violates DI, but it is specific to this class, so I'll leave it "as is".
        self._coord_finder = PhenopacketVariantCoordinateFinder()
        self._phenotype_creator = hpotk.util.validate_instance(phenotype_creator, PhenotypeCreator, 'phenotype_creator')
        self._func_ann = hpotk.util.validate_instance(var_func_ann, FunctionalAnnotator, 'var_func_ann')
        self._protein_creator = hpotk.util.validate_instance(protein_func_ann, ProteinMetadataService, 'protein_func_ann')

<<<<<<< HEAD
    def create_patient(self, item: Phenopacket) -> Patient:
        phenotypes = self._add_phenotypes(item)
        variants = self._add_variants(item)
        ## Should proteins even be added here since we will only have one protein for all patients? 
        protein_data = self._add_protein_data(variants)
        return Patient(item.id, phenotypes, variants, protein_data)

    def _add_variants(self, pp: Phenopacket) -> typing.Sequence[Variant]:
=======
    def create_patient(self, item: Phenopacket, tx_id:str, prot_id:str) -> Patient:
        # TODO - revert to the original signature.
        #  `tx_id` and `prot_id` are not part of the annotation (1st workflow step)
        if tx_id is None or tx_id == "":
            raise ValueError(f"We expected a transcript id but got nothing.")
        if prot_id is None or prot_id == '':
            raise ValueError(f"We expected a protein id but got nothing.")
        phenotypes = self._add_phenotypes(item)
        variants = self._add_variants(item, tx_id)
        ## Should proteins even be added here since we will only have one protein for all patients?
        ## Yes, the idea of the 1st step is to gather and cache all data.
        # It can be convenient to be able to quickly redo analysis for a different isoform.
        protein_data = self._add_protein_data(prot_id)
        return Patient(item.id, phenotypes, variants, protein_data)

    def _add_variants(self, pp: Phenopacket, tx_id:str) -> typing.List[Variant]:
        # TODO - revert
>>>>>>> 92ba75c7
        variants_list = []
        for i, interp in enumerate(pp.interpretations):
            if hasattr(interp, 'diagnosis') and interp.diagnosis is not None:
                for genomic_interp in interp.diagnosis.genomic_interpretations:
                    vc = self._coord_finder.find_coordinates(genomic_interp)
                    variant = self._func_ann.annotate(vc)
                    variants_list.append(variant)
            else:
                self._logger.warning(f'No diagnosis in interpretation #{i} of phenopacket {pp.id}')
        if len(variants_list) == 0:
            self._logger.warning(f'Expected at least one variant per patient, but received none for patient {pp.id}')
        return variants_list

    def _add_phenotypes(self, pp) -> typing.Sequence[Phenotype]:
        hpo_id_list = []
        for hpo_id in pp.phenotypic_features:
            hpo_id_list.append((hpo_id.type.id, not hpo_id.excluded))
        if len(hpo_id_list) == 0:
            self._logger.warning(f'Expected at least one HPO term per patient, but received none for patient {pp.id}')
            return []  # a little shortcut. The line below would return an empty list anyway.
        return self._phenotype_creator.create_phenotype(hpo_id_list)

<<<<<<< HEAD
    def _add_protein_data(self, variants) -> typing.Sequence[ProteinMetadata]:
        prot_ids = set()
        for var in variants:
            if var.tx_annotations is None:
                return set()
            for trans in var.tx_annotations:
                prot_ids.update([trans.protein_affected])
        final_prots = set()
        for prot in prot_ids:
            final_prots.update(self._protein_creator.annotate(prot))
        final_prots = tuple(final_prots)
        return final_prots
=======
    def _add_protein_data(self, prot_id: str) -> ProteinMetadata:
        # TODO - I would revert this as well.
        # TODO - figure out the signature
        return self._protein_creator.annotate(prot_id)
>>>>>>> 92ba75c7
<|MERGE_RESOLUTION|>--- conflicted
+++ resolved
@@ -33,7 +33,6 @@
         self._func_ann = hpotk.util.validate_instance(var_func_ann, FunctionalAnnotator, 'var_func_ann')
         self._protein_creator = hpotk.util.validate_instance(protein_func_ann, ProteinMetadataService, 'protein_func_ann')
 
-<<<<<<< HEAD
     def create_patient(self, item: Phenopacket) -> Patient:
         phenotypes = self._add_phenotypes(item)
         variants = self._add_variants(item)
@@ -42,25 +41,6 @@
         return Patient(item.id, phenotypes, variants, protein_data)
 
     def _add_variants(self, pp: Phenopacket) -> typing.Sequence[Variant]:
-=======
-    def create_patient(self, item: Phenopacket, tx_id:str, prot_id:str) -> Patient:
-        # TODO - revert to the original signature.
-        #  `tx_id` and `prot_id` are not part of the annotation (1st workflow step)
-        if tx_id is None or tx_id == "":
-            raise ValueError(f"We expected a transcript id but got nothing.")
-        if prot_id is None or prot_id == '':
-            raise ValueError(f"We expected a protein id but got nothing.")
-        phenotypes = self._add_phenotypes(item)
-        variants = self._add_variants(item, tx_id)
-        ## Should proteins even be added here since we will only have one protein for all patients?
-        ## Yes, the idea of the 1st step is to gather and cache all data.
-        # It can be convenient to be able to quickly redo analysis for a different isoform.
-        protein_data = self._add_protein_data(prot_id)
-        return Patient(item.id, phenotypes, variants, protein_data)
-
-    def _add_variants(self, pp: Phenopacket, tx_id:str) -> typing.List[Variant]:
-        # TODO - revert
->>>>>>> 92ba75c7
         variants_list = []
         for i, interp in enumerate(pp.interpretations):
             if hasattr(interp, 'diagnosis') and interp.diagnosis is not None:
@@ -83,7 +63,7 @@
             return []  # a little shortcut. The line below would return an empty list anyway.
         return self._phenotype_creator.create_phenotype(hpo_id_list)
 
-<<<<<<< HEAD
+
     def _add_protein_data(self, variants) -> typing.Sequence[ProteinMetadata]:
         prot_ids = set()
         for var in variants:
@@ -95,10 +75,4 @@
         for prot in prot_ids:
             final_prots.update(self._protein_creator.annotate(prot))
         final_prots = tuple(final_prots)
-        return final_prots
-=======
-    def _add_protein_data(self, prot_id: str) -> ProteinMetadata:
-        # TODO - I would revert this as well.
-        # TODO - figure out the signature
-        return self._protein_creator.annotate(prot_id)
->>>>>>> 92ba75c7
+        return final_prots